--- conflicted
+++ resolved
@@ -33,11 +33,7 @@
   return json.files as File[];
 };
 
-<<<<<<< HEAD
 export const useFiles = () => {
-=======
-export const useListFilesQuery = () => {
->>>>>>> c4981bbb
   const { oauth } = useOauth();
 
   const shouldFetch = !!oauth.accessToken;
@@ -52,10 +48,6 @@
 
 export const useGdrive = () => {
   return {
-<<<<<<< HEAD
     useFiles: useFiles(),
-=======
-    listFilesQuery: useListFilesQuery(),
->>>>>>> c4981bbb
   };
 };