import { Ed25519Keypair } from '@mysten/sui.js/keypairs/ed25519';
import {
  generateNonce,
  generateRandomness,
  getExtendedEphemeralPublicKey,
  jwtToAddress,
} from '@mysten/zklogin';
import { atom, useAtom } from 'jotai';
import { atomWithStorage } from 'jotai/utils';
import { suiClient } from 'src/config/sui';
import { OpenIdProvider, ZKProof, ZkProofParams } from 'src/types';
import { useGetLoginUrl } from 'src/utils/getLoginUrl';
import { deserializeKeypair, fetchZkProof, serializeKeypair } from 'src/utils/zkLogin';
import useSWR, { SWRConfiguration } from 'swr';
import { jwtAtom } from '.';

export type ZkLoginState = {
  provider: OpenIdProvider;
  maxEpoch: number;
  jwtRandomness: string;
  ephemeralSecretKeyStr: string;
  ephemeralPublicKeyStr: string;
  ephemeralKeypairStr: string;
  salt: string;
  nonce: string; // maxEpoch + randomness + ephemeralPublicKey
  zkLoginAddress: string; // jwt + salt
  zkProof: ZKProof | null; // fetch from prover server
};

export type ZkLoginInit = {
  provider?: OpenIdProvider;
  maxEpoch?: number;
  salt?: string;
};
export const defaultZkLoginState = ({
  provider = 'Google',
  maxEpoch = 1000,
  salt = '0',
}: ZkLoginInit = {}) => {
  const jwtRandomness = generateRandomness();
  const ephemeralKeyPair = new Ed25519Keypair();
  const pk = ephemeralKeyPair.getPublicKey();
  const ephemeralKeypairStr = serializeKeypair(ephemeralKeyPair);
  const ephemeralPublicKeyStr = pk.toSuiAddress();
  const ephemeralSecretKeyStr = ephemeralKeyPair.export().privateKey;
  const nonce = generateNonce(pk as never, maxEpoch, jwtRandomness);

  return {
    provider,
    maxEpoch,
    jwtRandomness,
    ephemeralSecretKeyStr,
    ephemeralPublicKeyStr,
    ephemeralKeypairStr,
    nonce,
    salt,
    zkLoginAddress: '',
    zkProof: null,
  };
};

export const persistedZkLoginAtom = atomWithStorage<ZkLoginState>(
  'zklogin-state',
  defaultZkLoginState(),
);

export const zkLoginAtom = atom(
  (get) => {
    const { ephemeralKeypairStr, salt } = get(persistedZkLoginAtom);
    const jwt = get(jwtAtom);
    const ephemeralKeyPair = deserializeKeypair(ephemeralKeypairStr);
    const extendedEphemeralPublicKey = getExtendedEphemeralPublicKey(
      ephemeralKeyPair.getPublicKey() as never,
    );
    const zkLoginAddress = jwt && jwtToAddress(jwt, salt);

    const ret = {
      ...get(persistedZkLoginAtom),
      ephemeralKeyPair,
      extendedEphemeralPublicKey,
      zkLoginAddress,
      jwt,
    };
    console.log({ ret });
    return ret;
  },
  (_, set, update: ZkLoginState) => {
    set(persistedZkLoginAtom, update);
  },
);

export const useZkProof = (params: ZkProofParams, config?: SWRConfiguration) => {
  // console.log('useZk', params);
  const shouldFetch = !!params.jwt;
  const key = shouldFetch ? ['zkproof', ...Object.values(params)] : null;
  const { data, ...rest } = useSWR(key, () => fetchZkProof(params), config);

  return {
    zkProof: data ?? null,
    ...rest,
  };
};

export const useCurrentEpoch = () => {
  const fetcher = () => suiClient.getLatestSuiSystemState();
  const shouldFetch = true;
  const key = shouldFetch ? ['current-epoch'] : null;
  const { data, ...rest } = useSWR(key, fetcher, { revalidateOnFocus: false });

  return {
    currentEpoch: Number(data?.epoch ?? 0),
    ...rest,
  };
};

export const useZkLogin = () => {
  const [zkLogin, setZkLogin] = useAtom(zkLoginAtom);
  const [jwt] = useAtom(jwtAtom);
  const currentEpochQuery = useCurrentEpoch();
  const loginUrl = useGetLoginUrl({ nonce: zkLogin.nonce, provider: zkLogin.provider });

  const initZkLoginState = (init: ZkLoginInit = {}) => {
    const maxEpoch = currentEpochQuery.currentEpoch + (init.maxEpoch ?? 2);
    const state = defaultZkLoginState({
      ...init,
      maxEpoch,
      salt: '1',
    });
    setZkLogin(state);
    return state;
  };

<<<<<<< HEAD
=======
  // const setZkLoginAddress = (jwt: string) => {
  //   setZkLogin({
  //     ...zkLogin,
  //     // zkLoginAddress: jwtToAddress(jwt, zkLogin.salt),
  //   });
  // };

  const zkProofQuery = useZkProof(
    {
      maxEpoch: zkLogin.maxEpoch,
      jwtRandomness: zkLogin.jwtRandomness,
      extendedEphemeralPublicKey: zkLogin.extendedEphemeralPublicKey,
      salt: zkLogin.salt,
      jwt,
    },
    {
      revalidateOnFocus: false,
      onSuccess: (zkProof) => {
        setZkLogin({
          ...zkLogin,
          zkProof,
        });
      },
    },
  );

>>>>>>> 0407923f
  return {
    zkLogin,
    loginUrl,
    // ephemeralKeyPair,
    setZkLogin,
    initZkLoginState,
    // setZkLoginAddress,
    zkProofQuery,
    currentEpochQuery,
  };
};<|MERGE_RESOLUTION|>--- conflicted
+++ resolved
@@ -130,8 +130,6 @@
     return state;
   };
 
-<<<<<<< HEAD
-=======
   // const setZkLoginAddress = (jwt: string) => {
   //   setZkLogin({
   //     ...zkLogin,
@@ -158,7 +156,6 @@
     },
   );
 
->>>>>>> 0407923f
   return {
     zkLogin,
     loginUrl,
