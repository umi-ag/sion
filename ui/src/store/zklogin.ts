--- conflicted
+++ resolved
@@ -9,14 +9,10 @@
 import { atomWithStorage } from 'jotai/utils';
 import { suiClient } from 'src/config/sui';
 import { OpenIdProvider, ZKProof, ZkProofParams } from 'src/types';
-<<<<<<< HEAD
-import { loadStorage } from 'src/utils/storage';
+import { useGetLoginUrl } from 'src/utils/getLoginUrl';
 import { deserializeKeypair, fetchZkProof, serializeKeypair } from 'src/utils/zkLogin';
 import useSWR, { SWRConfiguration } from 'swr';
 import { jwtAtom } from '.';
-=======
-import { useGetLoginUrl } from 'src/utils/getLoginUrl';
->>>>>>> c4981bbb
 
 export type ZkLoginState = {
   provider: OpenIdProvider;
@@ -39,7 +35,7 @@
 export const defaultZkLoginState = ({
   provider = 'Google',
   maxEpoch = 1000,
-  salt = '',
+  salt = '0',
 }: ZkLoginInit = {}) => {
   const jwtRandomness = generateRandomness();
   const ephemeralKeyPair = new Ed25519Keypair();
@@ -75,15 +71,13 @@
     const extendedEphemeralPublicKey = getExtendedEphemeralPublicKey(
       ephemeralKeyPair.getPublicKey() as never,
     );
-<<<<<<< HEAD
-=======
-    const loginUrl = useGetLoginUrl({ nonce, provider });
->>>>>>> c4981bbb
+    // const loginUrl = useGetLoginUrl({ nonce, provider });
 
     const ret = {
       ...get(persistedZkLoginAtom),
       ephemeralKeyPair,
       extendedEphemeralPublicKey,
+      // loginUrl,
     };
     console.log({ ret });
     return ret;
@@ -118,22 +112,17 @@
 };
 
 export const useZkLogin = () => {
-<<<<<<< HEAD
   const [zkLogin, setZkLogin] = useAtom(zkLoginAtom);
   const [jwt] = useAtom(jwtAtom);
   const currentEpochQuery = useCurrentEpoch();
-=======
-  const [zkLogin, setZkLogin] = useAtom(persistedZkLoginAtom);
-  const ephemeralKeyPair = Ed25519Keypair.deriveKeypairFromSeed(zkLogin.ephemeralSecretKeyStr);
-  const { nonce, provider } = zkLogin;
-  const loginUrl = useGetLoginUrl({ nonce, provider });
->>>>>>> c4981bbb
+  const loginUrl = useGetLoginUrl({ nonce: zkLogin.nonce, provider: zkLogin.provider });
 
   const initZkLoginState = (init: ZkLoginInit = {}) => {
     const maxEpoch = currentEpochQuery.currentEpoch + (init.maxEpoch ?? 2);
     const state = defaultZkLoginState({
       ...init,
       maxEpoch,
+      salt: '1',
     });
     setZkLogin(state);
     return state;
@@ -146,7 +135,6 @@
     });
   };
 
-<<<<<<< HEAD
   const zkProofQuery = useZkProof(
     {
       maxEpoch: zkLogin.maxEpoch,
@@ -165,13 +153,11 @@
       },
     },
   );
-=======
->>>>>>> c4981bbb
 
   return {
     zkLogin,
     loginUrl,
-    ephemeralKeyPair,
+    // ephemeralKeyPair,
     setZkLogin,
     initZkLoginState,
     setZkLoginAddress,
