use bbs::prelude::PublicKey;
use bbs::verifier::Verifier;
use bbs::{signature::Signature, SignatureMessage};
use bbs::{HashElem, ProofNonce, ProofRequest, SignatureProof, ToVariableLengthBytes};

pub fn serialize<T: ToVariableLengthBytes>(to_serialize: &T) -> String {
    let bytes = to_serialize.to_bytes_compressed_form();
    let str = hex::encode(bytes);
    str
}

pub fn deserialize<T: ToVariableLengthBytes>(
    serialized_str: &str,
) -> <T as ToVariableLengthBytes>::Output {
    let bytes = hex::decode(serialized_str).unwrap();
    let r = T::from_bytes_compressed_form(&bytes);
    r.ok().unwrap()
}

pub fn serialize_signature(signature: &Signature) -> String {
    let bytes = Signature::to_bytes_compressed_form(signature);
    let str = hex::encode(bytes);
    str
}

pub fn deserialize_signature(signature_str: &str) -> Signature {
    let bytes = hex::decode(signature_str).unwrap();
    let fixed: [u8; 112] = bytes.try_into().unwrap();
    let signature = Signature::from(fixed);
    signature
}

pub fn serialize_nonce(nonce: &ProofNonce) -> String {
    let bytes = ProofNonce::to_bytes_compressed_form(nonce);
    let str = hex::encode(bytes);
    str
}

pub fn deserialize_nonce(nonce_str: &str) -> ProofNonce {
    let bytes = hex::decode(nonce_str).unwrap();
    let fixed: [u8; 32] = bytes.try_into().unwrap();
    let nonce = ProofNonce::from(fixed);
    nonce
}

pub fn pk_from_str(pk_str: String) -> bbs::prelude::PublicKey {
    let pk_bytes = hex::decode(pk_str).unwrap();
    let pk = PublicKey::from_bytes_compressed_form(pk_bytes).unwrap();
    pk
}

pub fn verify_signature(
    signature_str: String,
    pk: &bbs::prelude::PublicKey,
    messages: &[SignatureMessage],
) -> bool {
    let signature_bytes = hex::decode(signature_str).unwrap();
    let fixed: [u8; 112] = signature_bytes.try_into().unwrap();
    let signature = Signature::from(fixed);

    let valid = signature.verify(messages, &pk).unwrap();
    assert!(valid);

    valid
}

<<<<<<< HEAD
pub fn gen_signature_str(
=======
pub fn verify_proof(
    proof: &SignatureProof,
    proof_request: &ProofRequest,
    nonce: &ProofNonce,
) -> bool {
    let valid = match Verifier::verify_signature_pok(&proof_request, &proof, nonce) {
        Ok(_) => true,   // check revealed messages
        Err(_) => false, // Why did the proof failed
    };

    dbg!("proof ok");

    valid
}

pub fn gen_signature(
>>>>>>> 2d0abd14
    pk: &bbs::prelude::PublicKey,
    sk: &bbs::prelude::SecretKey,
    messages: &[&str],
) -> String {
    let signature = gen_signature(pk, sk, messages);
    let bytes = Signature::to_bytes_compressed_form(&signature);
    let str = hex::encode(bytes);
    str
}

pub fn gen_signature(
    pk: &bbs::prelude::PublicKey,
    sk: &bbs::prelude::SecretKey,
    messages: &[&str],
) -> Signature {
    let msgs = messages
        .iter()
        .map(|m| SignatureMessage::hash(m.as_bytes()))
        .collect::<Vec<SignatureMessage>>();
    let signature = Signature::new(msgs.as_slice(), &sk, &pk).unwrap();
    signature
}

pub fn verify(signature_str: String, pk_str: String, messages: &[&str]) -> bool {
    let pk = pk_from_str(pk_str.to_string());
    let messages = messages
        .iter()
        .map(|m| SignatureMessage::hash(m.as_bytes()))
        .collect::<Vec<SignatureMessage>>();

    let valid = verify_signature(signature_str.to_string(), &pk, &messages);

    valid
}<|MERGE_RESOLUTION|>--- conflicted
+++ resolved
@@ -64,26 +64,7 @@
     valid
 }
 
-<<<<<<< HEAD
 pub fn gen_signature_str(
-=======
-pub fn verify_proof(
-    proof: &SignatureProof,
-    proof_request: &ProofRequest,
-    nonce: &ProofNonce,
-) -> bool {
-    let valid = match Verifier::verify_signature_pok(&proof_request, &proof, nonce) {
-        Ok(_) => true,   // check revealed messages
-        Err(_) => false, // Why did the proof failed
-    };
-
-    dbg!("proof ok");
-
-    valid
-}
-
-pub fn gen_signature(
->>>>>>> 2d0abd14
     pk: &bbs::prelude::PublicKey,
     sk: &bbs::prelude::SecretKey,
     messages: &[&str],
